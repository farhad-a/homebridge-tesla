require("@babel/polyfill");
import api from "./util/api";
import callbackify from "./util/callbackify";
import { lock } from "./util/mutex";
import { getAccessToken } from "./util/token";
import { ClimateState, Vehicle, VehicleData, VehicleState } from "./util/types";
import { wait } from "./util/wait";

const util = require("util");
const tesla = require("teslajs");

let Service: any, Characteristic: any;

export default function (homebridge: any) {
  Service = homebridge.hap.Service;
  Characteristic = homebridge.hap.Characteristic;

  homebridge.registerAccessory("homebridge-tesla", "Tesla", TeslaAccessory);
}

class TeslaAccessory {
  // From config.
  log: Function;
  name: string;
  vin: string;
  refreshToken: string;
  waitMinutes: number;
  latitude: number;
  longitude: number;
  disableDoors: boolean | null;
  disableSentryMode: boolean | null;
  sentryModeSwitch: boolean | null;
  disableTrunk: boolean | null;
  disableFrunk: boolean | null;
  disableChargePort: boolean | null;
  disableClimate: boolean | null;
  disableCharger: boolean | null;
  disableStarter: boolean | null;
  enableHomeLink: boolean | null;
  disableChargeLevel: boolean | null;

  // Runtime state.
  vehicleID: string | undefined;
  authToken: string | undefined;
  authTokenExpires: number | undefined;
  authTokenError: Error | undefined;

  // Services exposed.
  connectionService: any;
  lockService: any;
  sentryModeService: any;
  trunkService: any;
  frunkService: any;
  chargePortService: any;
  climateService: any;
  chargerService: any;
  starterService: any;
  homelinkService: any;
  chargeLevelService: any;

  constructor(log, config) {
    const baseName = config["name"];
    this.log = log;
    this.name = baseName + " Vehicle";
    this.vin = config["vin"];
    this.waitMinutes = config["waitMinutes"] || 1; // default to one minute.
    this.refreshToken = config["refreshToken"];
    this.latitude = config["latitude"];
    this.longitude = config["longitude"];
    this.disableDoors = config["disableDoors"] || false;
    this.disableSentryMode = config["disableSentryMode"] || false;
    this.sentryModeSwitch = config["sentryModeSwitch"] || false;
    this.disableTrunk = config["disableTrunk"] || false;
    this.disableFrunk = config["disableFrunk"] || false;
    this.disableChargePort = config["disableChargePort"] || false;
    this.disableClimate = config["disableClimate"] || false;
    this.disableCharger = config["disableCharger"] || false;
    this.disableStarter = config["disableStarter"] || false;
    this.enableHomeLink = config["enableHomeLink"] || false;
    this.disableChargeLevel = config["disableChargeLevel"] || false;

    const connectionService = new Service.Switch(
      baseName + " Connection",
      "connection",
    );

    connectionService
      .getCharacteristic(Characteristic.On)
      .on("get", callbackify(this.getConnectionOn))
      .on("set", callbackify(this.setConnectionOn));

    this.connectionService = connectionService;

    const lockService = new Service.LockMechanism(baseName + " Doors", "doors");

    lockService
      .getCharacteristic(Characteristic.LockCurrentState)
      .on("get", callbackify(this.getLockCurrentState));

    lockService
      .getCharacteristic(Characteristic.LockTargetState)
      .on("get", callbackify(this.getLockTargetState))
      .on("set", callbackify(this.setLockTargetState));

    this.lockService = lockService;

<<<<<<< HEAD
    const sentryModeLockService = new Service.LockMechanism(
=======
    const sentryModeService = new Service.LockMechanism(
>>>>>>> a483c6ff
      baseName + " Sentry Mode",
      "sentry",
    );

    sentryModeLockService
      .getCharacteristic(Characteristic.LockCurrentState)
      .on("get", callbackify(this.getSentryModeCurrentState));

    sentryModeLockService
      .getCharacteristic(Characteristic.LockTargetState)
      .on("get", callbackify(this.getSentryModeTargetState))
      .on("set", callbackify(this.setSentryModeTargetState));

    const sentryModeSwitchService = new Service.Switch(
      baseName + " Sentry Mode",
      "sentrySwitch",
    );

    sentryModeSwitchService
      .getCharacteristic(Characteristic.On)
      .on("get", callbackify(this.getSentryModeOn))
      .on("set", callbackify(this.setSentryModeOn));

    this.sentryModeService = this.sentryModeSwitch
      ? sentryModeSwitchService
      : sentryModeLockService;

    const climateService = new Service.Switch(baseName + " Climate", "climate");

    climateService
      .getCharacteristic(Characteristic.On)
      .on("get", callbackify(this.getClimateOn))
      .on("set", callbackify(this.setClimateOn));

    this.climateService = climateService;

    // Enable the rear trunk lock service.
    const trunkService = new Service.LockMechanism(
      baseName + " Trunk",
      "trunk",
    );

    trunkService
      .getCharacteristic(Characteristic.LockCurrentState)
      .on("get", callbackify(this.getTrunkCurrentState));

    trunkService
      .getCharacteristic(Characteristic.LockTargetState)
      .on("get", callbackify(this.getTrunkTargetState))
      .on("set", callbackify(this.setTrunkTargetState));

    this.trunkService = trunkService;

    // Enable the front trunk lock service.
    const frunkService = new Service.LockMechanism(
      baseName + " Front Trunk",
      "frunk",
    );

    frunkService
      .getCharacteristic(Characteristic.LockCurrentState)
      .on("get", callbackify(this.getFrunkCurrentState));

    frunkService
      .getCharacteristic(Characteristic.LockTargetState)
      .on("get", callbackify(this.getFrunkTargetState))
      .on("set", callbackify(this.setFrunkTargetState));

    this.frunkService = frunkService;

    // Enable the charge port lock service; allows you to open/close the charging port.
    const chargePortService = new Service.LockMechanism(
      baseName + " Charge Port",
      "chargePort",
    );

    chargePortService
      .getCharacteristic(Characteristic.LockCurrentState)
      .on("get", callbackify(this.getChargePortCurrentState));

    chargePortService
      .getCharacteristic(Characteristic.LockTargetState)
      .on("get", callbackify(this.getChargePortTargetState))
      .on("set", callbackify(this.setChargePortTargetState));

    this.chargePortService = chargePortService;

    // Enable the charger service; allows you to turn on/off car charging.
    const chargerService = new Service.Switch(baseName + " Charger", "charger");

    chargerService
      .getCharacteristic(Characteristic.On)
      .on("get", callbackify(this.getChargerOn))
      .on("set", callbackify(this.setChargerOn));

    this.chargerService = chargerService;

    // Remote start service lets you initiate keyless driving.
    // Disabled since we aren't collecting your Tesla password anymore.
    // const starterService = new Service.Switch(baseName + " Starter", "starter");

    // starterService
    //   .getCharacteristic(Characteristic.On)
    //   .on("get", callbackify(this.getStarterOn))
    //   .on("set", callbackify(this.setStarterOn));

    // this.starterService = starterService;

    // HomeLink start service lets you open or close a garage door.
    const homelinkService = new Service.GarageDoorOpener(
      baseName + " HomeLink",
      "homelink",
    );

    homelinkService
      .getCharacteristic(Characteristic.TargetDoorState)
      .on("get", callbackify(this.getCurrentGarageDoorState))
      .on("set", callbackify(this.setTargetGarageDoorState));

    this.homelinkService = homelinkService;

    // Charge Level
    const chargeLevelService = new Service.BatteryService(
      baseName + " Charge Level",
      "Charge Level",
    );

    chargeLevelService
      .getCharacteristic(Characteristic.BatteryLevel)
      .on("get", callbackify(this.getCurrentChargeLevel));

    this.chargeLevelService = chargeLevelService;
  }

  getServices() {
    return [
      this.connectionService,
      ...(this.disableDoors ? [] : [this.lockService]),
      ...(this.disableSentryMode ? [] : [this.sentryModeService]),
      ...(this.disableClimate ? [] : [this.climateService]),
      ...(this.disableTrunk ? [] : [this.trunkService]),
      ...(this.disableFrunk ? [] : [this.frunkService]),
      ...(this.disableCharger ? [] : [this.chargerService]),
      ...(this.disableChargePort ? [] : [this.chargePortService]),
      // ...(this.disableStarter ? [] : [this.starterService]),
      ...(!this.enableHomeLink ? [] : [this.homelinkService]),
      ...(this.disableChargeLevel ? [] : [this.chargeLevelService]),
    ];
  }

  //
  //HomeLink
  //

  getCurrentGarageDoorState = async () => {
    this.log("HomeLink does not support garage door status.");
    this.log("Always setting garage door state to closed.");

    if (!this.homelinkService.Characteristic.TargetDoorState) {
      this.homelinkService.setCharacteristic(
        Characteristic.TargetDoorState,
        Characteristic.TargetDoorState.CLOSED,
      );
    }

    return;
  };

  setTargetGarageDoorState = async () => {
    const options = await this.getOptions();
    const state: VehicleState = await api("vehicleState", options);

    // Car has to be awake
    await this.wakeUp();

    // This will only succeed if the car is already online and within proximity to the
    // latitude and longitude settings.
    if (state.homelink_nearby) {
      const results = await api(
        "homelink",
        options,
        this.latitude,
        this.longitude,
      );
      this.log("HomeLink activated: ", results.result);
    } else this.log("HomeLink not available.");
  };

  //
  // Charge Level
  //

  getCurrentChargeLevel = async () => {
    const options = await this.getOptions();
    const chargelevel = await api("chargeState", options);

    return chargelevel.battery_level;
  };

  //
  // Sentry Mode
  //

  getSentryModeCurrentState = async () => {
    const options = await this.getOptions();

    // This will only succeed if the car is already online. We don't want to
    // wake it up just to see the sentry mode state because that could drain battery!
    const state: VehicleState = await api("vehicleState", options);

    return state.sentry_mode
      ? Characteristic.LockCurrentState.SECURED
      : Characteristic.LockCurrentState.UNSECURED;
  };

  getSentryModeTargetState = async () => {
    const options = await this.getOptions();

    // This will only succeed if the car is already online. We don't want to
    // wake it up just to see the sentry mode state because that could drain battery!
    const state: VehicleState = await api("vehicleState", options);

    return state.sentry_mode
      ? Characteristic.LockTargetState.SECURED
      : Characteristic.LockTargetState.UNSECURED;
  };

  setSentryModeTargetState = async (state) => {
    const options = await this.getOptions();

    // Wake up, this is important!
    await this.wakeUp();

    this.log("Set sentry mode state to", state);

    if (state === Characteristic.LockTargetState.SECURED) {
      await api("setSentryMode", options, true);
    } else {
      await api("setSentryMode", options, false);
    }

    // We succeeded, so update the "current" state as well.
    // We need to update the current state "later" because Siri can't
    // handle receiving the change event inside the same "set target state"
    // response.
    await wait(1);

    if (state == Characteristic.LockTargetState.SECURED) {
      this.sentryModeService.setCharacteristic(
        Characteristic.LockCurrentState,
        Characteristic.LockCurrentState.SECURED,
      );
    } else {
      this.sentryModeService.setCharacteristic(
        Characteristic.LockCurrentState,
        Characteristic.LockCurrentState.UNSECURED,
      );
    }
  };

  getSentryModeOn = async () => {
    const options = await this.getOptions();

    // This will only succeed if the car is already online. We don't want to
    // wake it up just to see the sentry mode state because that could drain battery!
    const state: VehicleState = await api("vehicleState", options);

    const on = state.sentry_mode;

    this.log("Sentry Mode on?", on);
    return on;
  };

  setSentryModeOn = async (on: boolean) => {
    const options = await this.getOptions();

    // Wake up, this is important!
    await this.wakeUp();

    this.log("Set sentry mode state to", on);

    if (on) {
      await api("setSentryMode", options, true);
    } else {
      await api("setSentryMode", options, false);
    }
  };

  //
  // Vehicle Lock
  //

  getLockCurrentState = async () => {
    const options = await this.getOptions();

    // This will only succeed if the car is already online. We don't want to
    // wake it up just to see the lock state because that could drain battery!
    const state: VehicleState = await api("vehicleState", options);

    return state.locked
      ? Characteristic.LockCurrentState.SECURED
      : Characteristic.LockCurrentState.UNSECURED;
  };

  getLockTargetState = async () => {
    const options = await this.getOptions();

    // This will only succeed if the car is already online. We don't want to
    // wake it up just to see the lock state because that could drain battery!
    const state: VehicleState = await api("vehicleState", options);

    return state.locked
      ? Characteristic.LockTargetState.SECURED
      : Characteristic.LockTargetState.UNSECURED;
  };

  setLockTargetState = async (state) => {
    const options = await this.getOptions();

    // Wake up, this is important!
    await this.wakeUp();

    this.log("Set lock state to", state);

    if (state === Characteristic.LockTargetState.SECURED) {
      await api("doorLock", options);
    } else {
      await api("doorUnlock", options);
    }

    // We succeeded, so update the "current" state as well.
    // We need to update the current state "later" because Siri can't
    // handle receiving the change event inside the same "set target state"
    // response.
    await wait(1);

    if (state == Characteristic.LockTargetState.SECURED) {
      this.lockService.setCharacteristic(
        Characteristic.LockCurrentState,
        Characteristic.LockCurrentState.SECURED,
      );
    } else {
      this.lockService.setCharacteristic(
        Characteristic.LockCurrentState,
        Characteristic.LockCurrentState.UNSECURED,
      );
    }
  };

  //
  // Connection Switch
  //

  getConnectionOn = async () => {
    const { state } = await this.getVehicle();
    const on = state === "online";

    this.log("Connection on?", on);
    return on;
  };

  setConnectionOn = async (on) => {
    if (on) {
      this.log("Waking up vehicle.");
      await this.wakeUp();
    } else {
      this.log("Ignoring request to put vehicle to sleep, we can't do that!");
    }
  };

  //
  // Climate Switch
  //

  getClimateOn = async () => {
    const options = await this.getOptions();

    // This will only succeed if the car is already online. We don't want to
    // wake it up just to see if climate is on because that could drain battery!
    const state: ClimateState = await api("climateState", options);

    const on = state.is_climate_on;

    this.log("Climate on?", on);
    return on;
  };

  setClimateOn = async (on) => {
    const options = await this.getOptions();

    // Wake up, this is important!
    await this.wakeUp();

    this.log("Set climate to", on);

    if (on) {
      await api("climateStart", options);
    } else {
      await api("climateStop", options);
    }
  };

  //
  // Rear Trunk
  //

  getTrunkCurrentState = async () => {
    const options = await this.getOptions();

    // This will only succeed if the car is already online. We don't want to
    // wake it up just to see if climate is on because that could drain battery!
    const state: VehicleState = await api("vehicleState", options);

    return state.rt
      ? Characteristic.LockCurrentState.UNSECURED
      : Characteristic.LockCurrentState.SECURED;
  };

  getTrunkTargetState = async () => {
    const options = await this.getOptions();

    // This will only succeed if the car is already online. We don't want to
    // wake it up just to see if climate is on because that could drain battery!
    const state: VehicleState = await api("vehicleState", options);

    return state.rt
      ? Characteristic.LockTargetState.UNSECURED
      : Characteristic.LockTargetState.SECURED;
  };

  setTrunkTargetState = async (state) => {
    const options = await this.getOptions();

    // Wake up, this is important!
    await this.wakeUp();

    this.log("Set trunk state to", state);

    // Now technically we are just "actuating" the state here; if you asked
    // to open the trunk, we will just "actuate" it. On the Model 3, that means
    // pop it no matter what you say - if you say "Close" it'll do nothing.
    // On the Model S/X with power liftgates, if you say "Open" or "Close"
    // it will do the same thing: "actuate" which means to just toggle it.
    await api("openTrunk", options, tesla.TRUNK);

    // We succeeded, so update the "current" state as well.
    // We need to update the current state "later" because Siri can't
    // handle receiving the change event inside the same "set target state"
    // response.
    await wait(1);

    if (state == Characteristic.LockTargetState.SECURED) {
      this.trunkService.setCharacteristic(
        Characteristic.LockCurrentState,
        Characteristic.LockCurrentState.SECURED,
      );
    } else {
      this.trunkService.setCharacteristic(
        Characteristic.LockCurrentState,
        Characteristic.LockCurrentState.UNSECURED,
      );
    }
  };

  //
  // Front Trunk
  //

  getFrunkCurrentState = async () => {
    const options = await this.getOptions();

    // This will only succeed if the car is already online. We don't want to
    // wake it up just to see if climate is on because that could drain battery!
    const state: VehicleState = await api("vehicleState", options);

    return state.ft
      ? Characteristic.LockCurrentState.UNSECURED
      : Characteristic.LockCurrentState.SECURED;
  };

  getFrunkTargetState = async () => {
    const options = await this.getOptions();

    // This will only succeed if the car is already online. We don't want to
    // wake it up just to see if climate is on because that could drain battery!
    const state: VehicleState = await api("vehicleState", options);

    return state.ft
      ? Characteristic.LockTargetState.UNSECURED
      : Characteristic.LockTargetState.SECURED;
  };

  setFrunkTargetState = async (state) => {
    const options = await this.getOptions();

    // Wake up, this is important!
    await this.wakeUp();

    this.log("Set frunk state to", state);

    if (state === Characteristic.LockTargetState.SECURED) {
      throw new Error("Cannot close an open frunk.");
    } else {
      await api("openTrunk", options, tesla.FRUNK);
    }

    // We succeeded, so update the "current" state as well.
    // We need to update the current state "later" because Siri can't
    // handle receiving the change event inside the same "set target state"
    // response.
    await wait(1);

    const { frunkService } = this;

    frunkService &&
      frunkService.setCharacteristic(
        Characteristic.LockCurrentState,
        Characteristic.LockCurrentState.UNSECURED,
      );
  };

  //
  // Charge Port
  //

  getChargePortCurrentState = async () => {
    const options = await this.getOptions();

    // This will only succeed if the car is already online.
    const state: VehicleData = await api("vehicleData", options);

    return state.charge_state.charge_port_door_open
      ? Characteristic.LockCurrentState.UNSECURED
      : Characteristic.LockCurrentState.SECURED;
  };

  getChargePortTargetState = async () => {
    const options = await this.getOptions();

    // This will only succeed if the car is already online.
    const state: VehicleData = await api("vehicleData", options);

    return state.charge_state.charge_port_door_open
      ? Characteristic.LockTargetState.UNSECURED
      : Characteristic.LockTargetState.SECURED;
  };

  setChargePortTargetState = async (state) => {
    const options = await this.getOptions();

    // Wake up, this is important!
    await this.wakeUp();

    this.log("Set charge port state to", state);

    if (state === Characteristic.LockTargetState.SECURED) {
      await api("closeChargePort", options);
    } else {
      await api("openChargePort", options);
    }

    // We succeeded, so update the "current" state as well.
    // We need to update the current state "later" because Siri can't
    // handle receiving the change event inside the same "set target state"
    // response.
    await wait(1);

    if (state == Characteristic.LockTargetState.SECURED) {
      this.chargePortService.setCharacteristic(
        Characteristic.LockCurrentState,
        Characteristic.LockCurrentState.SECURED,
      );
    } else {
      this.chargePortService.setCharacteristic(
        Characteristic.LockCurrentState,
        Characteristic.LockCurrentState.UNSECURED,
      );
    }
  };

  //
  // Charger Switch
  //

  getChargerOn = async () => {
    const options = await this.getOptions();

    // This will only succeed if the car is already online.
    const state: VehicleData = await api("vehicleData", options);

    const on = state.charge_state.charging_state === "Charging";

    this.log("Charging?", on);
    return on;
  };

  setChargerOn = async (on: boolean) => {
    const options = await this.getOptions();

    // Wake up, this is important!
    await this.wakeUp();

    this.log("Set charging to", on);

    if (on) {
      await api("startCharge", options);
    } else {
      await api("stopCharge", options);
    }
  };

  //
  // Starter Switch (Remote start)
  //

  // getStarterOn = async () => {
  //   const options = await this.getOptions();

  //   // This will only succeed if the car is already online.
  //   const state: VehicleData = await api("vehicleData", options);

  //   const on = !!state.vehicle_state.remote_start;

  //   this.log("Remote start active?", on);
  //   return on;
  // };

  // setStarterOn = async (on: boolean) => {
  //   const options = await this.getOptions();

  //   // Wake up, this is important!
  //   await this.wakeUp();

  //   this.log("Set remote starter to", on);

  //   if (on) {
  //     await tesla.remoteStartAsync(options, this.password);
  //   } else {
  //     throw new Error("Cannot turn off the remote starter.");
  //   }
  // };

  //
  // General
  //

  getOptions = async (): Promise<{ authToken: string; vehicleID: string }> => {
    // Use a mutex to prevent multiple logins happening in parallel.
    const unlock = await lock("getOptions", 20000);

    try {
      // First login if we don't have a token.
      const authToken = await this.getAuthToken();

      // Grab the string ID of your vehicle.
      const { id_s: vehicleID } = await this.getVehicle();

      return { authToken, vehicleID };
    } finally {
      unlock();
    }
  };

  getAuthToken = async (): Promise<string> => {
    // Use a mutex to prevent multiple logins happening in parallel.
    const unlock = await lock("getAuthToken", 20000);

    try {
      const { refreshToken, authToken, authTokenExpires, authTokenError } =
        this;

      if (authTokenError) {
        throw new Error("Authentication has previously failed; not retrying.");
      }

      // Return cached value if we have one, and if it hasn't expired.
      if (authToken && authTokenExpires && Date.now() < authTokenExpires) {
        return authToken;
      }

      this.log("Exchanging refresh token for an access token…");
      const response = await getAccessToken(refreshToken);

      // Save it in memory for future API calls.
      this.log("Got an access token.");
      this.authToken = response.access_token;
      this.authTokenExpires = response.expires_in * 1000 + Date.now() - 10000; // 10 second slop
      return response.access_token;
    } catch (error: any) {
      this.authTokenError = error;
      throw error;
    } finally {
      unlock();
    }
  };

  getVehicle = async () => {
    const { vin } = this;

    // Only way to do this is to get ALL vehicles then filter out the one
    // we want.
    const authToken = await this.getAuthToken();
    const vehicles: Vehicle[] = await api("vehicles", { authToken });

    // Now figure out which vehicle matches your VIN.
    // `vehicles` is something like:
    // [ { id_s: '18488650400306554', vin: '5YJ3E1EA8JF006024', state: 'asleep', ... }, ... ]
    const vehicle = vehicles.find((v) => v.vin === vin);

    if (!vehicle) {
      this.log(
        "No vehicles were found matching the VIN ${vin} entered in your config.json. Available vehicles:",
      );
      for (const vehicle of vehicles) {
        this.log("${vehicle.vin} [${vehicle.display_name}]");
      }

      throw new Error(`Couldn't find vehicle with VIN ${vin}.`);
    }

    this.log(
      `Using vehicle "${vehicle.display_name}" with state "${vehicle.state}"`,
    );

    return vehicle;
  };

  wakeUp = async () => {
    const options = await this.getOptions();

    // Send the command.
    await api("wakeUp", options);

    // Wait up to 30 seconds for the car to wake up.
    const start = Date.now();
    let waitTime = 1000;

    while (Date.now() - start < this.waitMinutes * 60 * 1000) {
      // Poll Tesla for the latest on this vehicle.
      const { state } = await this.getVehicle();

      if (state === "online") {
        // Success!
        return;
      }

      this.log("Waiting for vehicle to wake up...");
      await wait(waitTime);

      // Use exponential backoff with a max wait of 5 seconds.
      waitTime = Math.min(waitTime * 2, 5000);
    }

    throw new Error(
      `Vehicle did not wake up within ${this.waitMinutes} minutes.`,
    );
  };
}<|MERGE_RESOLUTION|>--- conflicted
+++ resolved
@@ -104,11 +104,7 @@
 
     this.lockService = lockService;
 
-<<<<<<< HEAD
     const sentryModeLockService = new Service.LockMechanism(
-=======
-    const sentryModeService = new Service.LockMechanism(
->>>>>>> a483c6ff
       baseName + " Sentry Mode",
       "sentry",
     );
